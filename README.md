--- conflicted
+++ resolved
@@ -77,10 +77,7 @@
 - Files are recursively scanned, chunked, embedded, and indexed
 - Ingestion is logged and deduplicated via checksum and path tracking
 - Duplicate files (same checksum in different locations) are indexed and viewable in the duplicates page
-<<<<<<< HEAD
-- Chunk identifiers are derived from file path and chunk index so identical files in different folders are stored separately
-=======
->>>>>>> f3b1d72d
+
 
 ### 💬 Ask Questions
 - Choose between chat or completion mode
