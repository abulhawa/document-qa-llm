--- conflicted
+++ resolved
@@ -78,16 +78,11 @@
 
     path = normalize_path(path)
     try:
-<<<<<<< HEAD
         stat = os.stat(path)
         created = datetime.fromtimestamp(stat.st_ctime, tz=timezone.utc).isoformat()
         modified = datetime.fromtimestamp(stat.st_mtime, tz=timezone.utc).isoformat()
         return {"created": created, "modified": modified}
     except Exception:
-=======
-        st = os.stat(path)
-    except Exception as e:
->>>>>>> e8868845
         # Still return keys with fallback values
         return {"created": "", "modified": ""}
     # Created: macOS has st_birthtime. Windows uses st_ctime as creation time.
