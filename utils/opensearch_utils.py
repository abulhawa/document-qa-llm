from typing import List, Dict, Any, Optional, Tuple, Iterable
from core.opensearch_client import get_client
from opensearchpy import helpers, exceptions

from config import (
    OPENSEARCH_INDEX,
    OPENSEARCH_DELETE_BATCH,
    OPENSEARCH_REQUEST_TIMEOUT,
    INGEST_LOG_INDEX,
    logger,
)

# Analyzer/mapping config (optional: can also be created manually in advance)
INDEX_SETTINGS = {
    "settings": {
        "analysis": {
            "analyzer": {
                "custom_text_analyzer": {
                    "type": "custom",
                    "tokenizer": "standard",
                    "filter": ["lowercase", "stop", "asciifolding"],
                }
            }
        }
    },
    "mappings": {
        "properties": {
            "text": {"type": "text", "analyzer": "custom_text_analyzer"},
            "path": {
                "type": "text",
                "fields": {"keyword": {"type": "keyword", "ignore_above": 2048}},
            },
            "chunk_index": {"type": "integer"},
            "checksum": {"type": "keyword"},
            "filetype": {"type": "keyword"},
            "indexed_at": {"type": "date"},
            "created_at": {"type": "date"},
            "modified_at": {"type": "date"},
            "page": {"type": "integer"},
            "location_percent": {"type": "float"},
        }
    },
}

INGEST_LOGS_SETTINGS = {
    "settings": {"index": {"number_of_shards": 1}},
    "mappings": {
        "properties": {
            "log_id": {"type": "keyword"},
            "run_id": {"type": "keyword"},
            "op": {"type": "keyword"},
            "source": {"type": "keyword"},
            "path": {"type": "keyword"},
            "path_hash": {"type": "keyword"},
            "checksum": {"type": "keyword"},
            "status": {"type": "keyword"},
            "stage": {"type": "keyword"},
            "reason": {"type": "text"},
            "error_type": {"type": "keyword"},
            "attempt_at": {"type": "date"},
            "duration_ms": {"type": "long"},
            "bytes": {"type": "long"},
            "user": {"type": "keyword"},
            "host": {"type": "keyword"},
            "retry_of": {"type": "keyword"},
        }
    },
}


def ensure_index_exists():
    client = get_client()
    if not client.indices.exists(index=OPENSEARCH_INDEX):
        logger.info(f"Creating OpenSearch index: {OPENSEARCH_INDEX}")
        client.indices.create(index=OPENSEARCH_INDEX, body=INDEX_SETTINGS)


def ensure_ingest_log_index_exists():
    try:
        client = get_client()
        if not hasattr(client, "indices"):
            return
        if not client.indices.exists(index=INGEST_LOG_INDEX):
            logger.info(f"Creating OpenSearch index: {INGEST_LOG_INDEX}")
            client.indices.create(index=INGEST_LOG_INDEX, body=INGEST_LOGS_SETTINGS)
    except Exception as e:
        logger.warning(f"Ingest log index check failed: {e}")


def index_documents(chunks: List[Dict[str, Any]]) -> None:
    """Index a list of chunks into OpenSearch."""

    client = get_client()
    ensure_index_exists()
    actions = [
        {
            "_index": OPENSEARCH_INDEX,
            "_id": chunk["id"],
            "_source": {k: v for k, v in chunk.items() if k != "id"},
        }
        for chunk in chunks
    ]
    success_count, errors = helpers.bulk(client, actions)
    if errors:
        logger.error(f"❌ OpenSearch indexing failed for {len(errors)} chunks")
    else:
        logger.info(f"✅ OpenSearch successfully indexed {success_count} chunks")


def list_files_from_opensearch(
    size: int = 1000,
) -> List[Dict[str, Any]]:
    """
    Retrieve a list of unique files indexed in OpenSearch, grouped by checksum.

    Args:
        client: OpenSearch client instance
        index_name: OpenSearch index where chunks are stored
        size: maximum number of unique files to return

    Returns:
        List of file metadata dicts
    """
    client = get_client()
    response = client.search(
        index=OPENSEARCH_INDEX,
        body={
            "size": 0,
            "aggs": {
                "files": {
                    "terms": {"field": "path.keyword", "size": size},
                    "aggs": {
                        "top_chunk": {
                            "top_hits": {
                                "size": 1,
                                "_source": [
                                    "checksum",
                                    "created_at",
                                    "modified_at",
                                    "indexed_at",
                                    "filetype",
                                ],
                                "sort": [{"indexed_at": "desc"}],
                            }
                        }
                    },
                }
            },
        },
    )

    results = []
    for bucket in response["aggregations"]["files"]["buckets"]:
        path = bucket["key"]
        doc_count = bucket["doc_count"]
        top_hit = bucket["top_chunk"]["hits"]["hits"][0]
        top_source = top_hit["_source"]
        top_chunk_id = top_hit["_id"]

        results.append(
            {
                "path": path,
                "checksum": top_source.get("checksum"),
                "filename": path.split("/")[-1],
                "created_at": top_source.get("created_at"),
                "modified_at": top_source.get("modified_at"),
                "indexed_at": top_source.get("indexed_at"),
                "filetype": top_source.get("filetype"),
                "num_chunks": doc_count,
                "first_chunk_id": top_chunk_id,
            }
        )

    return results


def delete_files_by_checksum(checksums: Iterable[str]) -> int:
    """Delete all OpenSearch docs that match any of the given checksums.
    Uses batched `terms` delete_by_query for speed. Returns total deleted count.
    """
    client = get_client()
    total_deleted = 0
    unique = [c for c in {c for c in checksums if c}]
    if not unique:
        return 0

    # Chunk to avoid overly large queries (safe default 1024)
    CHUNK = OPENSEARCH_DELETE_BATCH

    for i in range(0, len(unique), CHUNK):
        batch = unique[i : i + CHUNK]
        try:
            resp = client.delete_by_query(
                index=OPENSEARCH_INDEX,
                body={"query": {"terms": {"checksum": batch}}},
                params={
                    "refresh": "true",
                    "conflicts": "proceed",
                    "timeout": OPENSEARCH_REQUEST_TIMEOUT,
                },
            )
            deleted = int(resp.get("deleted", 0))
            total_deleted += deleted
            logger.info(
                f"🗑️ OpenSearch deleted {deleted} docs for {len(batch)} checksum(s)."
            )
        except exceptions.OpenSearchException as e:
            logger.exception(
                f"OpenSearch delete failed for a batch of {len(batch)} checksum(s): {e}"
            )
        except Exception as e:
            logger.exception(f"Unexpected error deleting a batch: {e}")

    return total_deleted


def delete_files_by_path_checksum(pairs: Iterable[Tuple[str, str]]) -> int:
    """Delete OpenSearch docs matching specific (path, checksum) pairs.

    Each pair targets a unique file instance so duplicates with the same
    checksum but different paths can be removed individually. The deletion
    is batched for efficiency.
    """

    client = get_client()
    total_deleted = 0
    unique = [(p, c) for p, c in {(p, c) for p, c in pairs if p and c}]
    if not unique:
        return 0

    CHUNK = OPENSEARCH_DELETE_BATCH

    for i in range(0, len(unique), CHUNK):
        batch = unique[i : i + CHUNK]
        should = []
        for path, checksum in batch:
            should.append(
                {
                    "bool": {
                        "filter": [
                            {"term": {"path.keyword": path}},
                            {"term": {"checksum": checksum}},
                        ]
                    }
                }
            )
        try:
            resp = client.delete_by_query(
                index=OPENSEARCH_INDEX,
<<<<<<< HEAD
                body={"query": {"bool": {"should": should}}},
=======
                body={"query": {"bool": {"should": should, "minimum_should_match": 1}}},
>>>>>>> 541b9f99
                params={
                    "refresh": "true",
                    "conflicts": "proceed",
                    "timeout": OPENSEARCH_REQUEST_TIMEOUT,
                    "slices": "auto",
                },
            )
            deleted = int(resp.get("deleted", 0))
            conflicts = resp.get("version_conflicts", 0)
            failures = resp.get("failures", [])
            if failures:
                logger.warning("delete_by_query had failures: %s", failures)
            total_deleted += deleted
            logger.info(
                f"🗑️ OpenSearch deleted {deleted} docs for {len(batch)} path/checksum pair(s)."
            )
        except exceptions.OpenSearchException as e:
            logger.exception(
                f"OpenSearch delete failed for {len(batch)} path/checksum pair(s): {e}"
            )
        except Exception as e:
            logger.exception(f"Unexpected error deleting a batch: {e}")

    return total_deleted


def get_duplicate_checksums(limit: int = 10000) -> List[str]:
    """Return checksums that appear under more than one distinct path.
    Uses an aggregation over `checksum` with a cardinality sub-agg on `path`.
    """
    client = get_client()
    try:
        body = {
            "size": 0,
            "aggs": {
                "by_checksum": {
                    "terms": {"field": "checksum", "size": limit},
                    "aggs": {
                        "distinct_paths": {"cardinality": {"field": "path"}},
                    },
                }
            },
        }
        resp = client.search(index=OPENSEARCH_INDEX, body=body)
        buckets = resp.get("aggregations", {}).get("by_checksum", {}).get("buckets", [])
        dups = [
            b["key"] for b in buckets if b.get("distinct_paths", {}).get("value", 0) > 1
        ]
        return dups
    except Exception as e:
        # Fallback: if mapping uses 'path.keyword'
        try:
            body = {
                "size": 0,
                "aggs": {
                    "by_checksum": {
                        "terms": {"field": "checksum", "size": limit},
                        "aggs": {
                            "distinct_paths": {
                                "cardinality": {"field": "path.keyword"}
                            },
                        },
                    }
                },
            }
            resp = client.search(index=OPENSEARCH_INDEX, body=body)
            buckets = (
                resp.get("aggregations", {}).get("by_checksum", {}).get("buckets", [])
            )
            dups = [
                b["key"]
                for b in buckets
                if b.get("distinct_paths", {}).get("value", 0) > 1
            ]
            return dups
        except Exception:
            return []


def get_files_by_checksum(checksum: str) -> List[Dict[str, Any]]:
    """Return a list of files (unique paths) associated with a checksum."""
    client = get_client()
    resp = client.search(
        index=OPENSEARCH_INDEX,
        body={"size": 10000, "query": {"term": {"checksum": checksum}}},
    )
    hits = resp.get("hits", {}).get("hits", [])
    files: Dict[str, Dict[str, Any]] = {}
    for hit in hits:
        src = hit.get("_source", {})
        path = src.get("path")
        if not path:
            continue
        info = files.setdefault(
            path,
            {
                "path": path,
                "filetype": src.get("filetype"),
                "created_at": src.get("created_at"),
                "modified_at": src.get("modified_at"),
                "indexed_at": src.get("indexed_at"),
                "checksum": checksum,
                "num_chunks": 0,
            },
        )
        info["num_chunks"] += 1
    return list(files.values())


def set_has_embedding_true_by_ids(ids: Iterable[str]) -> Tuple[int, int]:
    """
    Bulk-update docs by _id to set has_embedding=True.
    Returns (updated_or_noop_count, error_count).
    Idempotent: running it twice is safe.
    """
    ids = [i for i in dict.fromkeys(ids) if i]  # dedupe, keep order, drop falsy
    if not ids:
        return (0, 0)

    ops = []
    for doc_id in ids:
        ops.append({"update": {"_index": OPENSEARCH_INDEX, "_id": doc_id}})
        ops.append({"doc": {"has_embedding": True}})

    client = get_client()
    resp = client.bulk(
        body=ops,
        params={"refresh": "true", "timeout": OPENSEARCH_REQUEST_TIMEOUT},
    )

    updated = 0
    errors = 0
    for item in resp.get("items", []):
        upd = item.get("update", {})
        if upd.get("error"):
            errors += 1
        else:
            # result can be "updated" or "noop" (already true)
            if upd.get("result") in ("updated", "noop"):
                updated += 1
    logger.info(
        f"🔖 OpenSearch flip has_embedding: updated/noop={updated}, errors={errors}"
    )
    return updated, errors


def is_file_up_to_date(checksum: str, path: str) -> bool:
    """Check if a file with the given checksum and path is already indexed."""
    try:
        client = get_client()
        response = client.count(
            index=OPENSEARCH_INDEX,
            body={
                "query": {
                    "bool": {
                        "must": [
                            {"term": {"checksum": checksum}},
                            {"term": {"path.keyword": path}},
                        ]
                    }
                }
            },
        )
        return response.get("count", 0) > 0
    except exceptions.OpenSearchException as e:
        logger.warning(f"OpenSearch checksum/path check failed: {e}")
        return False


def is_duplicate_checksum(checksum: str, path: str) -> bool:
    """Check if checksum exists for a different path."""
    try:
        client = get_client()
        response = client.count(
            index=OPENSEARCH_INDEX,
            body={
                "query": {
                    "bool": {
                        "must": [{"term": {"checksum": checksum}}],
                        "must_not": [{"term": {"path.keyword": path}}],
                    }
                }
            },
        )
        return response.get("count", 0) > 0
    except exceptions.OpenSearchException as e:
        logger.warning(f"OpenSearch duplicate check failed: {e}")
        return False


def search_ingest_logs(
    *,
    status: str | None = None,
    path_query: str | None = None,
    start: str | None = None,
    end: str | None = None,
    size: int = 100,
) -> List[Dict[str, Any]]:
    """Search ingest_logs index with optional filters."""
    try:
        client = get_client()
        must: List[Dict[str, Any]] = []
        if status:
            must.append({"term": {"status": status}})
        if path_query:
            must.append({"wildcard": {"path": f"*{path_query}*"}})
        query: Dict[str, Any] = {"bool": {"must": must}}
        if start or end:
            rng: Dict[str, Any] = {}
            if start:
                rng["gte"] = start
            if end:
                rng["lte"] = end
            query.setdefault("filter", []).append({"range": {"attempt_at": rng}})
        body = {"size": size, "sort": [{"attempt_at": "desc"}], "query": query}
        resp = client.search(index=INGEST_LOG_INDEX, body=body)
        hits = resp.get("hits", {}).get("hits", [])
        return [{"log_id": h.get("_id"), **h.get("_source", {})} for h in hits]
    except exceptions.OpenSearchException as e:
        logger.warning(f"Search ingest logs failed: {e}")
        return []<|MERGE_RESOLUTION|>--- conflicted
+++ resolved
@@ -247,11 +247,7 @@
         try:
             resp = client.delete_by_query(
                 index=OPENSEARCH_INDEX,
-<<<<<<< HEAD
-                body={"query": {"bool": {"should": should}}},
-=======
                 body={"query": {"bool": {"should": should, "minimum_should_match": 1}}},
->>>>>>> 541b9f99
                 params={
                     "refresh": "true",
                     "conflicts": "proceed",
